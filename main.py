from __future__ import annotations

import argparse
<<<<<<< HEAD
from pathlib import Path
=======

from pathlib import Path

>>>>>>> 67fef26f
from task_manager import TaskManager, TaskStorage

DEFAULT_DB = Path("data/tasks.json")

<<<<<<< HEAD

def build_manager(db_path: Path) -> TaskManager:
    storage = TaskStorage(db_path)
    return TaskManager(storage)


def main(argv=None) -> int:
    parser = argparse.ArgumentParser(description="Personal Task Manager")
    parser.add_argument(
        "--db",
        type=Path,
        default=DEFAULT_DB,
        help="Path to the tasks JSON file",
    )
    parser.add_argument(
        "--init",
        action="store_true",
        help="Initialize storage and exit",
    )

    subparsers = parser.add_subparsers(dest="command")

    # Issue #2: add task
    p_add = subparsers.add_parser("add", help="Add a new task")
    p_add.add_argument("description", nargs="+", help="Task description")

    # Issue #3: list all tasks
    p_list = subparsers.add_parser("list", help="List all tasks")
    p_list.add_argument(
        "--show-ids", action="store_true", help="Include task IDs in output"
    )
    p_list.add_argument(
        "--only-open", action="store_true", help="Show only incomplete tasks"
    )

    # Issue #4: mark complete
    p_done = subparsers.add_parser("complete", help="Mark a task as complete")
    p_done.add_argument("id", help="Task ID to mark as complete")

    args = parser.parse_args(argv)
    tm = build_manager(args.db)

    if args.init:
        tm.storage.save(tm.list())
        print(f"Initialized storage at: {tm.storage.path}")
        return 0

    if args.command == "add":
        desc = " ".join(args.description).strip()
        t = tm.add(desc)
        print(f"Added task {t.id}: {t.description}")
        return 0
    elif args.command == "list":
        tasks = tm.list()
        if args.only_open:
            tasks = [t for t in tasks if not t.is_completed]

        if not tasks:
            print("No tasks found.")
            return 0

        for t in tasks:
            status = "✓" if t.is_completed else "•"
            if args.show_ids:
                print(f"{status} {t.created_date}  {t.id}  {t.description}")
            else:
                print(f"{status} {t.created_date}  {t.description}")
        return 0
    elif args.command == "complete":
        t = tm.complete(args.id)
        if t is None:
            print(f"Task not found: {args.id}")
            return 1
        print(f"Completed: {t.id}  {t.description}")
        return 0

    # default when no subcommand provided
    print(f"{len(tm.list())} tasks in {tm.storage.path}")
    return 0


if __name__ == "__main__":
=======
def build_manager(db_path: Path) -> TaskManager:

    storage = TaskStorage(db_path)

    return TaskManager(storage)

def main(argv=None) -> int:

    parser = argparse.ArgumentParser(description="Personal Task Manager")

    parser.add_argument(

        "--db",

        type=Path,

        default=DEFAULT_DB,

        help="Path to the tasks JSON file",

    )

    parser.add_argument(

        "--init",

        action="store_true",

        help="Initialize storage and exit",

    )

    # Subcommands

    subparsers = parser.add_subparsers(dest="command")

    # Issue #2: add task

    p_add = subparsers.add_parser("add", help="Add a new task")

    p_add.add_argument("description", nargs="+", help="Task description")

    # Issue #3: list all tasks

    p_list = subparsers.add_parser("list", help="List all tasks")

    p_list.add_argument(

        "--show-ids", action="store_true", help="Include task IDs in output"

    )

    p_list.add_argument(

        "--only-open", action="store_true", help="Show only incomplete tasks"

    )

    args = parser.parse_args(argv)

    tm = build_manager(args.db)

    if args.init:

        tm.storage.save(tm.list())

        print(f"Initialized storage at: {tm.storage.path}")

        return 0

    if args.command == "add":

        desc = " ".join(args.description).strip()

        t = tm.add(desc)

        print(f"Added task {t.id}: {t.description}")

        return 0

    elif args.command == "list":

        tasks = tm.list()

        if args.only_open:

            tasks = [t for t in tasks if not t.is_completed]

        if not tasks:

            print("No tasks found.")

            return 0

        for t in tasks:

            status = "✓" if t.is_completed else "•"

            if args.show_ids:

                print(f"{status} {t.created_date}  {t.id}  {t.description}")

            else:

                print(f"{status} {t.created_date}  {t.description}")

        return 0

    # default when no subcommand provided

    print(f"{len(tm.list())} tasks in {tm.storage.path}")

    return 0

if __name__ == "__main__":

>>>>>>> 67fef26f
    raise SystemExit(main())<|MERGE_RESOLUTION|>--- conflicted
+++ resolved
@@ -1,101 +1,13 @@
 from __future__ import annotations
 
 import argparse
-<<<<<<< HEAD
-from pathlib import Path
-=======
 
 from pathlib import Path
 
->>>>>>> 67fef26f
 from task_manager import TaskManager, TaskStorage
 
 DEFAULT_DB = Path("data/tasks.json")
 
-<<<<<<< HEAD
-
-def build_manager(db_path: Path) -> TaskManager:
-    storage = TaskStorage(db_path)
-    return TaskManager(storage)
-
-
-def main(argv=None) -> int:
-    parser = argparse.ArgumentParser(description="Personal Task Manager")
-    parser.add_argument(
-        "--db",
-        type=Path,
-        default=DEFAULT_DB,
-        help="Path to the tasks JSON file",
-    )
-    parser.add_argument(
-        "--init",
-        action="store_true",
-        help="Initialize storage and exit",
-    )
-
-    subparsers = parser.add_subparsers(dest="command")
-
-    # Issue #2: add task
-    p_add = subparsers.add_parser("add", help="Add a new task")
-    p_add.add_argument("description", nargs="+", help="Task description")
-
-    # Issue #3: list all tasks
-    p_list = subparsers.add_parser("list", help="List all tasks")
-    p_list.add_argument(
-        "--show-ids", action="store_true", help="Include task IDs in output"
-    )
-    p_list.add_argument(
-        "--only-open", action="store_true", help="Show only incomplete tasks"
-    )
-
-    # Issue #4: mark complete
-    p_done = subparsers.add_parser("complete", help="Mark a task as complete")
-    p_done.add_argument("id", help="Task ID to mark as complete")
-
-    args = parser.parse_args(argv)
-    tm = build_manager(args.db)
-
-    if args.init:
-        tm.storage.save(tm.list())
-        print(f"Initialized storage at: {tm.storage.path}")
-        return 0
-
-    if args.command == "add":
-        desc = " ".join(args.description).strip()
-        t = tm.add(desc)
-        print(f"Added task {t.id}: {t.description}")
-        return 0
-    elif args.command == "list":
-        tasks = tm.list()
-        if args.only_open:
-            tasks = [t for t in tasks if not t.is_completed]
-
-        if not tasks:
-            print("No tasks found.")
-            return 0
-
-        for t in tasks:
-            status = "✓" if t.is_completed else "•"
-            if args.show_ids:
-                print(f"{status} {t.created_date}  {t.id}  {t.description}")
-            else:
-                print(f"{status} {t.created_date}  {t.description}")
-        return 0
-    elif args.command == "complete":
-        t = tm.complete(args.id)
-        if t is None:
-            print(f"Task not found: {args.id}")
-            return 1
-        print(f"Completed: {t.id}  {t.description}")
-        return 0
-
-    # default when no subcommand provided
-    print(f"{len(tm.list())} tasks in {tm.storage.path}")
-    return 0
-
-
-if __name__ == "__main__":
-=======
 def build_manager(db_path: Path) -> TaskManager:
 
     storage = TaskStorage(db_path)
@@ -154,6 +66,12 @@
 
     )
 
+    # Issue #4: mark complete
+
+    p_done = subparsers.add_parser("complete", help="Mark a task as complete")
+
+    p_done.add_argument("id", help="Task ID to mark as complete")
+
     args = parser.parse_args(argv)
 
     tm = build_manager(args.db)
@@ -204,6 +122,20 @@
 
         return 0
 
+    elif args.command == "complete":
+
+        t = tm.complete(args.id)
+
+        if t is None:
+
+            print(f"Task not found: {args.id}")
+
+            return 1
+
+        print(f"Completed: {t.id}  {t.description}")
+
+        return 0
+
     # default when no subcommand provided
 
     print(f"{len(tm.list())} tasks in {tm.storage.path}")
@@ -212,5 +144,4 @@
 
 if __name__ == "__main__":
 
->>>>>>> 67fef26f
     raise SystemExit(main())