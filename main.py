--- conflicted
+++ resolved
@@ -1,91 +1,127 @@
 from __future__ import annotations
 
 import argparse
+
 from pathlib import Path
+
 from task_manager import TaskManager, TaskStorage
 
 DEFAULT_DB = Path("data/tasks.json")
 
+def build_manager(db_path: Path) -> TaskManager:
 
-def build_manager(db_path: Path) -> TaskManager:
     storage = TaskStorage(db_path)
+
     return TaskManager(storage)
 
+def main(argv=None) -> int:
 
-def main(argv=None) -> int:
     parser = argparse.ArgumentParser(description="Personal Task Manager")
+
     parser.add_argument(
+
         "--db",
+
         type=Path,
+
         default=DEFAULT_DB,
+
         help="Path to the tasks JSON file",
-    )
-    parser.add_argument(
-        "--init",
-        action="store_true",
-        help="Initialize storage and exit",
+
     )
 
-<<<<<<< HEAD
+    parser.add_argument(
+
+        "--init",
+
+        action="store_true",
+
+        help="Initialize storage and exit",
+
+    )
+
+    # Subcommands
+
     subparsers = parser.add_subparsers(dest="command")
 
     # Issue #2: add task
+
     p_add = subparsers.add_parser("add", help="Add a new task")
+
     p_add.add_argument("description", nargs="+", help="Task description")
 
     # Issue #3: list all tasks
+
     p_list = subparsers.add_parser("list", help="List all tasks")
+
     p_list.add_argument(
+
         "--show-ids", action="store_true", help="Include task IDs in output"
-    )
-    p_list.add_argument(
-        "--only-open", action="store_true", help="Show only incomplete tasks"
+
     )
 
-=======
-    # Issue #2: add task
-    subparsers = parser.add_subparsers(dest="command")
-    p_add = subparsers.add_parser("add", help="Add a new task")
-    p_add.add_argument("description", nargs="+", help="Task description")
+    p_list.add_argument(
 
->>>>>>> fbacdb2b
+        "--only-open", action="store_true", help="Show only incomplete tasks"
+
+    )
+
     args = parser.parse_args(argv)
+
     tm = build_manager(args.db)
 
     if args.init:
+
         tm.storage.save(tm.list())
+
         print(f"Initialized storage at: {tm.storage.path}")
+
         return 0
 
     if args.command == "add":
+
         desc = " ".join(args.description).strip()
+
         t = tm.add(desc)
+
         print(f"Added task {t.id}: {t.description}")
+
         return 0
-<<<<<<< HEAD
+
     elif args.command == "list":
+
         tasks = tm.list()
+
         if args.only_open:
+
             tasks = [t for t in tasks if not t.is_completed]
 
         if not tasks:
+
             print("No tasks found.")
+
             return 0
 
         for t in tasks:
+
             status = "✓" if t.is_completed else "•"
+
             if args.show_ids:
+
                 print(f"{status} {t.created_date}  {t.id}  {t.description}")
+
             else:
+
                 print(f"{status} {t.created_date}  {t.description}")
+
         return 0
-=======
->>>>>>> fbacdb2b
 
     # default when no subcommand provided
+
     print(f"{len(tm.list())} tasks in {tm.storage.path}")
+
     return 0
 
+if __name__ == "__main__":
 
-if __name__ == "__main__":
     raise SystemExit(main())